use distances::Number;
use symagen::random_data;
use test_case::test_case;

use distances::{
    simd,
    vectors::{cosine, cosine_normed, euclidean, euclidean_sq},
};

#[test_case(euclidean_sq, simd::euclidean_sq_f32, 10_f32; "euclidean_sq_f32")]
#[test_case(euclidean, simd::euclidean_f32, 10_f32; "euclidean_f32")]
#[test_case(cosine, simd::cosine_f32, 1_f32; "cosine_f32")]
fn simd_distances_f32(
    naive: fn(&[f32], &[f32]) -> f32,
    simd: fn(&[f32], &[f32]) -> f32,
    limit: f32,
) {
    let (cardinality, dimensionality) = (100, 2_usize.pow(12));

    let limit = limit.abs();
    let (min_val, max_val) = (-limit, limit);

    let mut rng = rand::thread_rng();

<<<<<<< HEAD
fn normalize<T: Number>(vals: &[T]) -> Vec<T> {
    let magnitude = vals.iter().cloned().sum();
    vals.iter().map(|&v| v / magnitude).collect()
}

#[test_case(cosine_normed, simd::cosine_normed_f32; "cosine_normed_f32")]
fn simd_distances_normed_f32(naive: fn(&[f32], &[f32]) -> f32, simd: fn(&[f32], &[f32]) -> f32) {
    let data_x: Vec<Vec<f32>> = gen_data_f32(42).iter().map(|v| normalize(v)).collect();
    let data_y: Vec<Vec<f32>> = gen_data_f32(65).iter().map(|v| normalize(v)).collect();
    let mut failures = Vec::new();

    for (i, x) in data_x.iter().enumerate() {
        for (j, y) in data_y.iter().enumerate() {
            let expected: f32 = naive(x, y);
            let actual: f32 = simd(x, y);
            let delta = (expected - actual).abs();
            let threshold = 1e-5 * actual;
            if delta > threshold {
                failures.push((i, j, delta, threshold));
            }
        }
    }

    assert!(
        failures.is_empty(),
        "{} non-empty failures, {:?} ...",
        failures.len(),
        &failures[..5]
    );
}

#[test_case(cosine_normed, simd::cosine_normed_f64; "cosine_normed_f64")]
fn simd_distances_normed_f64(naive: fn(&[f64], &[f64]) -> f64, simd: fn(&[f64], &[f64]) -> f64) {
    let data_x: Vec<Vec<f64>> = gen_data_f64(42).iter().map(|v| normalize(v)).collect();
    let data_y: Vec<Vec<f64>> = gen_data_f64(65).iter().map(|v| normalize(v)).collect();
    let mut failures = Vec::new();

    for (i, x) in data_x.iter().enumerate() {
        for (j, y) in data_y.iter().enumerate() {
            let expected: f64 = naive(x, y);
            let actual: f64 = simd(x, y);
            let delta = (expected - actual).abs();
            let threshold = 1e-10 * actual;
            if delta > threshold {
                failures.push((i, j, delta, threshold));
            }
        }
    }

    assert!(
        failures.is_empty(),
        "{} non-empty failures, {:?} ...",
        failures.len(),
        &failures[..5]
    );
}

#[test_case(euclidean_sq, simd::euclidean_sq_f32; "euclidean_sq_f32")]
#[test_case(euclidean, simd::euclidean_f32; "euclidean_f32")]
#[test_case(cosine, simd::cosine_f32; "cosine_f32")]
fn simd_distances_f32(naive: fn(&[f32], &[f32]) -> f32, simd: fn(&[f32], &[f32]) -> f32) {
    let data_x = gen_data_f32(42);
    let data_y = gen_data_f32(65);
=======
    let data_x =
        random_data::random_tabular(cardinality, dimensionality, min_val, max_val, &mut rng);
    let data_y =
        random_data::random_tabular(cardinality, dimensionality, min_val, max_val, &mut rng);
>>>>>>> dcb83390
    let mut failures = Vec::new();

    for (i, x) in data_x.iter().enumerate() {
        for (j, y) in data_y.iter().enumerate() {
            let expected = naive(x, y);
            let actual = simd(x, y);
            let delta = (expected - actual).abs();
            let threshold = f32::EPSILON.sqrt() * actual;
            if delta > threshold {
                failures.push((i, j, delta, threshold, actual, expected));
            }
        }
    }

    assert!(
        failures.is_empty(),
        "{} non-empty failures, {:?} ...",
        failures.len(),
        &failures[..5]
    );
}

#[test_case(euclidean_sq, simd::euclidean_sq_f64, 10_f64; "euclidean_sq_f64")]
#[test_case(euclidean, simd::euclidean_f64, 10_f64; "euclidean_f64")]
#[test_case(cosine, simd::cosine_f64, 1_f64; "cosine_f64")]
fn simd_distances_f64(
    naive: fn(&[f64], &[f64]) -> f64,
    simd: fn(&[f64], &[f64]) -> f64,
    limit: f64,
) {
    let (cardinality, dimensionality) = (100, 2_usize.pow(12));

    let limit = limit.abs();
    let (min_val, max_val) = (-limit, limit);

    let mut rng = rand::thread_rng();

    let data_x =
        random_data::random_tabular(cardinality, dimensionality, min_val, max_val, &mut rng);
    let data_y =
        random_data::random_tabular(cardinality, dimensionality, min_val, max_val, &mut rng);
    let mut failures = Vec::new();

    for (i, x) in data_x.iter().enumerate() {
        for (j, y) in data_y.iter().enumerate() {
            let expected = naive(x, y);
            let actual = simd(x, y);
            let delta = (expected - actual).abs();
            let threshold = f64::EPSILON.sqrt() * actual;
            if delta > threshold {
                failures.push((i, j, delta, threshold, actual, expected));
            }
        }
    }

    assert!(
        failures.is_empty(),
        "{} non-empty failures, {:?} ...",
        failures.len(),
        &failures[..5]
    );
}<|MERGE_RESOLUTION|>--- conflicted
+++ resolved
@@ -7,10 +7,14 @@
     vectors::{cosine, cosine_normed, euclidean, euclidean_sq},
 };
 
-#[test_case(euclidean_sq, simd::euclidean_sq_f32, 10_f32; "euclidean_sq_f32")]
-#[test_case(euclidean, simd::euclidean_f32, 10_f32; "euclidean_f32")]
-#[test_case(cosine, simd::cosine_f32, 1_f32; "cosine_f32")]
-fn simd_distances_f32(
+// TODO this gets refactored into SyMaGen
+fn normalize<T: Number>(vals: &[T]) -> Vec<T> {
+    let magnitude = vals.iter().cloned().sum();
+    vals.iter().map(|&v| v / magnitude).collect()
+}
+
+#[test_case(cosine_normed, simd::cosine_normed_f32, 1_f32; "cosine_normed_f32")]
+fn simd_distances_normed_f32(
     naive: fn(&[f32], &[f32]) -> f32,
     simd: fn(&[f32], &[f32]) -> f32,
     limit: f32,
@@ -22,16 +26,17 @@
 
     let mut rng = rand::thread_rng();
 
-<<<<<<< HEAD
-fn normalize<T: Number>(vals: &[T]) -> Vec<T> {
-    let magnitude = vals.iter().cloned().sum();
-    vals.iter().map(|&v| v / magnitude).collect()
-}
+    let data_x: Vec<Vec<f32>> =
+        random_data::random_tabular(cardinality, dimensionality, min_val, max_val, &mut rng)
+            .iter()
+            .map(|v| normalize(v))
+            .collect();
+    let data_y: Vec<Vec<f32>> =
+        random_data::random_tabular(cardinality, dimensionality, min_val, max_val, &mut rng)
+            .iter()
+            .map(|v| normalize(v))
+            .collect();
 
-#[test_case(cosine_normed, simd::cosine_normed_f32; "cosine_normed_f32")]
-fn simd_distances_normed_f32(naive: fn(&[f32], &[f32]) -> f32, simd: fn(&[f32], &[f32]) -> f32) {
-    let data_x: Vec<Vec<f32>> = gen_data_f32(42).iter().map(|v| normalize(v)).collect();
-    let data_y: Vec<Vec<f32>> = gen_data_f32(65).iter().map(|v| normalize(v)).collect();
     let mut failures = Vec::new();
 
     for (i, x) in data_x.iter().enumerate() {
@@ -54,10 +59,29 @@
     );
 }
 
-#[test_case(cosine_normed, simd::cosine_normed_f64; "cosine_normed_f64")]
-fn simd_distances_normed_f64(naive: fn(&[f64], &[f64]) -> f64, simd: fn(&[f64], &[f64]) -> f64) {
-    let data_x: Vec<Vec<f64>> = gen_data_f64(42).iter().map(|v| normalize(v)).collect();
-    let data_y: Vec<Vec<f64>> = gen_data_f64(65).iter().map(|v| normalize(v)).collect();
+#[test_case(cosine_normed, simd::cosine_normed_f64, 1_f64; "cosine_normed_f64")]
+fn simd_distances_normed_f64(
+    naive: fn(&[f64], &[f64]) -> f64,
+    simd: fn(&[f64], &[f64]) -> f64,
+    limit: f64,
+) {
+    let (cardinality, dimensionality) = (100, 2_usize.pow(12));
+
+    let limit = limit.abs();
+    let (min_val, max_val) = (-limit, limit);
+
+    let mut rng = rand::thread_rng();
+
+    let data_x: Vec<Vec<f64>> =
+        random_data::random_tabular(cardinality, dimensionality, min_val, max_val, &mut rng)
+            .iter()
+            .map(|v| normalize(v))
+            .collect();
+    let data_y: Vec<Vec<f64>> =
+        random_data::random_tabular(cardinality, dimensionality, min_val, max_val, &mut rng)
+            .iter()
+            .map(|v| normalize(v))
+            .collect();
     let mut failures = Vec::new();
 
     for (i, x) in data_x.iter().enumerate() {
@@ -80,18 +104,25 @@
     );
 }
 
-#[test_case(euclidean_sq, simd::euclidean_sq_f32; "euclidean_sq_f32")]
-#[test_case(euclidean, simd::euclidean_f32; "euclidean_f32")]
-#[test_case(cosine, simd::cosine_f32; "cosine_f32")]
-fn simd_distances_f32(naive: fn(&[f32], &[f32]) -> f32, simd: fn(&[f32], &[f32]) -> f32) {
-    let data_x = gen_data_f32(42);
-    let data_y = gen_data_f32(65);
-=======
+#[test_case(euclidean_sq, simd::euclidean_sq_f32, 10_f32; "euclidean_sq_f32")]
+#[test_case(euclidean, simd::euclidean_f32, 10_f32; "euclidean_f32")]
+#[test_case(cosine, simd::cosine_f32, 1_f32; "cosine_f32")]
+fn simd_distances_f32(
+    naive: fn(&[f32], &[f32]) -> f32,
+    simd: fn(&[f32], &[f32]) -> f32,
+    limit: f32,
+) {
+    let (cardinality, dimensionality) = (100, 2_usize.pow(12));
+
+    let limit = limit.abs();
+    let (min_val, max_val) = (-limit, limit);
+
+    let mut rng = rand::thread_rng();
+
     let data_x =
         random_data::random_tabular(cardinality, dimensionality, min_val, max_val, &mut rng);
     let data_y =
         random_data::random_tabular(cardinality, dimensionality, min_val, max_val, &mut rng);
->>>>>>> dcb83390
     let mut failures = Vec::new();
 
     for (i, x) in data_x.iter().enumerate() {
